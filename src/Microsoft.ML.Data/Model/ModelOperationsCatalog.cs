--- conflicted
+++ resolved
@@ -222,22 +222,6 @@
                 return composite.Transformer;
             }
             return new TransformerChain<ITransformer>();
-        }
-<<<<<<< HEAD
-=======
-
-        /// <summary>
-        /// The catalog of model explainability operations.
-        /// </summary>
-        public sealed class ExplainabilityTransforms : IInternalCatalog
-        {
-            IHostEnvironment IInternalCatalog.Environment => _env;
-            private readonly IHostEnvironment _env;
-
-            internal ExplainabilityTransforms(ModelOperationsCatalog owner)
-            {
-                _env = owner._env;
-            }
         }
 
         /// <summary>
@@ -266,6 +250,5 @@
             return transformer.CreatePredictionEngine<TSrc, TDst>(_env, false,
                 DataViewConstructionUtils.GetSchemaDefinition<TSrc>(_env, inputSchema));
         }
->>>>>>> 08318656
     }
 }