--- conflicted
+++ resolved
@@ -874,14 +874,9 @@
     /// It does so by hashing each n-gram and using the hash value as the index in the bag.
     ///
     /// <xref:Microsoft.ML.Transforms.Text.NgramHashingEstimator> is different from <xref:Microsoft.ML.Transforms.Text.WordHashBagEstimator>
-<<<<<<< HEAD
     /// in a way that The former takes tokenized text as input while the latter tokenizes text internally.
     ///
     /// Check the See Also section for links to usage examples.
-=======
-    /// in a way that the former takes tokenized text as input while the latter tokenizes text internally.
-    /// Check the See Also section for links to examples of the usage.
->>>>>>> e3c2043a
     /// ]]>
     /// </format>
     /// </remarks>
