﻿// Licensed to the .NET Foundation under one or more agreements.
// The .NET Foundation licenses this file to you under the MIT license.
// See the LICENSE file in the project root for more information.

using Microsoft.ML.Data;
using Microsoft.ML.Transforms;

namespace Microsoft.ML
{
    /// <summary>
    /// The catalog of categorical transformations.
    /// </summary>
    public static class CategoricalCatalog
    {
        /// <summary>
        /// Convert several text column into one-hot encoded vectors.
        /// </summary>
        /// <param name="catalog">The transform catalog</param>
        /// <param name="outputColumnName">Name of the column resulting from the transformation of <paramref name="inputColumnName"/>.</param>
        /// <param name="inputColumnName">Name of column to transform. If set to <see langword="null"/>, the value of the <paramref name="outputColumnName"/> will be used as source.</param>
<<<<<<< HEAD
        /// <param name="outputKind">Output kind: Bag (multi-set vector), Ind (indicator vector), Key (index), or Binary encoded indicator vector.</param>
        /// <param name="maximumNumberOfKeys">Maximum number of terms to keep per column when auto-training.</param>
        /// <param name="keyOrdinality">How items should be ordered when vectorized. If <see cref="ValueToKeyMappingEstimator.KeyOrdinality.ByOccurrence"/> choosen they will be in the order encountered.
        /// If <see cref="ValueToKeyMappingEstimator.KeyOrdinality.ByValue"/>, items are sorted according to their default comparison, for example, text sorting will be case sensitive (for example, 'A' then 'Z' then 'a').</param>
        /// <param name="keyData">Specifies an ordering for the encoding. If specified, this should be a single column data view,
        /// and the key-values will be taken from that column. If unspecified, the ordering will be determined from the input data upon fitting.</param>
=======
        /// <param name="outputKind">The conversion mode.</param>
        /// <example>
        /// <format type="text/markdown">
        /// <![CDATA[
        ///  [!code-csharp[RPCA](~/../docs/samples/docs/samples/Microsoft.ML.Samples/Dynamic/Transforms/Categorical/OneHotEncoding.cs)]
        /// ]]></format>
        /// </example>
>>>>>>> fa85e548
        public static OneHotEncodingEstimator OneHotEncoding(this TransformsCatalog.CategoricalTransforms catalog,
                string outputColumnName,
                string inputColumnName = null,
                OneHotEncodingEstimator.OutputKind outputKind = OneHotEncodingEstimator.Defaults.OutKind,
                int maximumNumberOfKeys = ValueToKeyMappingEstimator.Defaults.MaximumNumberOfKeys,
                ValueToKeyMappingEstimator.KeyOrdinality keyOrdinality = ValueToKeyMappingEstimator.Defaults.Ordinality,
                IDataView keyData = null)
            => new OneHotEncodingEstimator(CatalogUtils.GetEnvironment(catalog),
                new[] { new OneHotEncodingEstimator.ColumnOptions(outputColumnName, inputColumnName, outputKind, maximumNumberOfKeys, keyOrdinality) }, keyData);

        /// <summary>
        /// Convert several text column into one-hot encoded vectors.
        /// </summary>
        /// <param name="catalog">The transform catalog</param>
        /// <param name="columns">The column settings.</param>
        [BestFriend]
        internal static OneHotEncodingEstimator OneHotEncoding(this TransformsCatalog.CategoricalTransforms catalog,
                params OneHotEncodingEstimator.ColumnOptions[] columns)
            => new OneHotEncodingEstimator(CatalogUtils.GetEnvironment(catalog), columns);

        /// <summary>
        /// Convert several text column into one-hot encoded vectors.
        /// </summary>
        /// <param name="catalog">The transform catalog</param>
        /// <param name="columns">The column settings.</param>
        /// <param name="keyData">Specifies an ordering for the encoding. If specified, this should be a single column data view,
        /// and the key-values will be taken from that column. If unspecified, the ordering will be determined from the input data upon fitting.</param>
        [BestFriend]
        internal static OneHotEncodingEstimator OneHotEncoding(this TransformsCatalog.CategoricalTransforms catalog,
                OneHotEncodingEstimator.ColumnOptions[] columns,
                IDataView keyData = null)
            => new OneHotEncodingEstimator(CatalogUtils.GetEnvironment(catalog), columns, keyData);

        /// <summary>
        /// Convert a text column into hash-based one-hot encoded vector.
        /// </summary>
        /// <param name="catalog">The transform catalog</param>
        /// <param name="outputColumnName">Name of the column resulting from the transformation of <paramref name="inputColumnName"/>.</param>
        /// <param name="inputColumnName">Name of column to transform. If set to <see langword="null"/>, the value of the <paramref name="outputColumnName"/> will be used as source.</param>
        /// <param name="numberOfBits">Number of bits to hash into. Must be between 1 and 30, inclusive.</param>
        /// <param name="seed">Hashing seed.</param>
        /// <param name="useOrderedHashing">Whether the position of each term should be included in the hash.</param>
        /// <param name="maximumNumberOfInverts">During hashing we constuct mappings between original values and the produced hash values.
        /// Text representation of original values are stored in the slot names of the  metadata for the new column.Hashing, as such, can map many initial values to one.
        /// <paramref name="maximumNumberOfInverts"/> specifies the upper bound of the number of distinct input values mapping to a hash that should be retained.
        /// <value>0</value> does not retain any input values. <value>-1</value> retains all input values mapping to each hash.</param>
        /// <param name="outputKind">The conversion mode.</param>
        public static OneHotHashEncodingEstimator OneHotHashEncoding(this TransformsCatalog.CategoricalTransforms catalog,
                string outputColumnName,
                string inputColumnName = null,
                OneHotEncodingEstimator.OutputKind outputKind = OneHotEncodingEstimator.OutputKind.Indicator,
                int numberOfBits = OneHotHashEncodingEstimator.Defaults.NumberOfBits,
                uint seed = OneHotHashEncodingEstimator.Defaults.Seed,
                bool useOrderedHashing = OneHotHashEncodingEstimator.Defaults.UseOrderedHashing,
                int maximumNumberOfInverts = OneHotHashEncodingEstimator.Defaults.MaximumNumberOfInverts)
            => new OneHotHashEncodingEstimator(CatalogUtils.GetEnvironment(catalog),
                new[] { new OneHotHashEncodingEstimator.ColumnOptions(outputColumnName, inputColumnName, outputKind, numberOfBits, seed, useOrderedHashing, maximumNumberOfInverts) });

        /// <summary>
        /// Convert several text column into hash-based one-hot encoded vectors.
        /// </summary>
        /// <param name="catalog">The transform catalog</param>
        /// <param name="columns">The column settings.</param>
        [BestFriend]
        internal static OneHotHashEncodingEstimator OneHotHashEncoding(this TransformsCatalog.CategoricalTransforms catalog,
                params OneHotHashEncodingEstimator.ColumnOptions[] columns)
            => new OneHotHashEncodingEstimator(CatalogUtils.GetEnvironment(catalog), columns);
    }
}<|MERGE_RESOLUTION|>--- conflicted
+++ resolved
@@ -18,22 +18,18 @@
         /// <param name="catalog">The transform catalog</param>
         /// <param name="outputColumnName">Name of the column resulting from the transformation of <paramref name="inputColumnName"/>.</param>
         /// <param name="inputColumnName">Name of column to transform. If set to <see langword="null"/>, the value of the <paramref name="outputColumnName"/> will be used as source.</param>
-<<<<<<< HEAD
         /// <param name="outputKind">Output kind: Bag (multi-set vector), Ind (indicator vector), Key (index), or Binary encoded indicator vector.</param>
         /// <param name="maximumNumberOfKeys">Maximum number of terms to keep per column when auto-training.</param>
         /// <param name="keyOrdinality">How items should be ordered when vectorized. If <see cref="ValueToKeyMappingEstimator.KeyOrdinality.ByOccurrence"/> choosen they will be in the order encountered.
         /// If <see cref="ValueToKeyMappingEstimator.KeyOrdinality.ByValue"/>, items are sorted according to their default comparison, for example, text sorting will be case sensitive (for example, 'A' then 'Z' then 'a').</param>
         /// <param name="keyData">Specifies an ordering for the encoding. If specified, this should be a single column data view,
         /// and the key-values will be taken from that column. If unspecified, the ordering will be determined from the input data upon fitting.</param>
-=======
-        /// <param name="outputKind">The conversion mode.</param>
         /// <example>
         /// <format type="text/markdown">
         /// <![CDATA[
         ///  [!code-csharp[RPCA](~/../docs/samples/docs/samples/Microsoft.ML.Samples/Dynamic/Transforms/Categorical/OneHotEncoding.cs)]
         /// ]]></format>
         /// </example>
->>>>>>> fa85e548
         public static OneHotEncodingEstimator OneHotEncoding(this TransformsCatalog.CategoricalTransforms catalog,
                 string outputColumnName,
                 string inputColumnName = null,
